--- conflicted
+++ resolved
@@ -12,7 +12,6 @@
   "E",
   "F",
   "W",
-  "N",
   "UP",
   "BLE",
   "A",
@@ -33,7 +32,6 @@
   "RUF",
 ]
 extend-ignore = [
-<<<<<<< HEAD
   # pycodestyle
   "E501", # ignore line length will use a formatter instead
   "E712", # Avoid equality comparisons to True; use if {cond}: for truth checks
@@ -62,56 +60,18 @@
   "RUF012",  # Mutable class attributes should be annotated with `typing.ClassVar`
   "RUF013",  # PEP 484 prohibits implicit `Optional`
   "RUF015",  # Prefer `next(iter(...))` over single element slice
-=======
-  "E712",
-  "E721",
-  # pycodestyle (E, W)
-  "E501", # ignore line length will use a formatter instead
-  # pyupgrade (UP)
-  "UP038", # Use | in isinstance - not compatible with models and is slower
-  # pytest (PT)
-  "PT001", # Always use pytest.fixture()
-  "PT004", # Fixtures which don't return anything should have leading _
-  "PT023", # Always use () on pytest decorators
-  # flake8-pie (PIE)
-  "PIE808", # Disallow passing 0 as the first argument to range
-  # flake8-use-pathlib (PTH)
-  "PTH123", # open() should be replaced by Path.open()
-  # Ruff (RUF)
-  "RUF003", # Ignore ambiguous quote marks, doesn't allow ' in comments
-  "RUF012", # Mutable class attributes should be annotated with `typing.ClassVar`
-  "RUF013", # PEP 484 prohibits implicit `Optional`
-  "RUF015", # Prefer `next(iter(...))` over single element slice
->>>>>>> eba37a70
 ]
 
 [lint.per-file-ignores]
-"setup.py" = [
-  "INP001", # File is part of an implicit namespace package.
-]
-"conftest.py" = [
-  "INP001", # File is part of an implicit namespace package.
-]
+# Part of configuration, not a package.
+"setup.py" = ["INP001"]
+"conftest.py" = ["INP001"]
 "docs/conf.py" = [
-  "E402" # Module imports not at top of file
+  "E402"  # Module imports not at top of file
 ]
 "docs/*.py" = [
-  "INP001", # File is part of an implicit namespace package.
+  "INP001",  # Implicit-namespace-package. The examples are not a package.
 ]
-"examples/**.py" = [
-  "T201", # allow use of print in examples
-  "INP001", # File is part of an implicit namespace package.
-]
-"__init__.py" = [
-  "E402", # Module level import not at top of cell
-  "F401", # Unused import
-  "F403", # from {name} import * used; unable to detect undefined names
-  "F405", # {name} may be undefined, or defined from star imports
-]
-"test_*.py" = [
-  "E402", # Module level import not at top of cell
-]
-<<<<<<< HEAD
 "examples/*.py" = [
   "T201",  # We need print in our examples
   "E501",  # Line too long
@@ -119,11 +79,10 @@
 ]
 "ndcube/*.py" = [
   "T201", # allow use of print in examples
+  "INP001", # File is part of an implicit namespace package.
 ]
 "__init__.py" = ["E402", "F401", "F403"]
 "test_*.py" = ["B011", "D", "E402", "PGH001", "S101"]
-=======
->>>>>>> eba37a70
 
 [lint.pydocstyle]
 convention = "numpy"