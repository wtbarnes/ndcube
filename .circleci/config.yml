skip-check: &skip-check
  name: Check for [ci skip]
  command: bash .circleci/early_exit.sh

merge-check: &merge-check
  name: Check if we need to merge upstream master
  command: |
    if [[ -n "${CIRCLE_PR_NUMBER}" ]]; then
      git fetch origin --tags
      git fetch origin +refs/pull/$CIRCLE_PR_NUMBER/merge:pr/$CIRCLE_PR_NUMBER/merge
      git checkout -qf pr/$CIRCLE_PR_NUMBER/merge
    fi

permission-run: &permission-run
  name: Fix permssions for installing
  command: |
    sudo chown -R circleci:circleci /usr/local/bin
    sudo chown -R circleci:circleci /usr/local/lib/python3.7/site-packages
    sudo chown -R circleci:circleci /usr/local/share/

apt-run: &apt-install
  name: Install apt packages
  command: |
    sudo apt update
    sudo apt install -y graphviz build-essential

sudo-apt-run: &sudo-apt-install
  name: Install apt packages
  command: |
    sudo apt update
    sudo apt install -y graphviz build-essential

tox-install: &tox-install
  name: Install Tox
  command: |
    sudo pip install tox

tox-conda-install: &tox-conda-install
  name: Install Tox-Conda
  command: |
    pip install tox-conda

version: 2
jobs:
  egg-info-36:
    docker:
      - image: circleci/python:3.6
    steps:
      - checkout
      - run: *skip-check
      - run: *merge-check
      - run: python setup.py egg_info

  egg-info-37:
    docker:
      - image: circleci/python:3.7
    steps:
      - checkout
      - run: *skip-check
      - run: *merge-check
      - run: python setup.py egg_info

  twine-check:
    docker:
      - image: circleci/python:3.7
    steps:
      - checkout
      - run: *skip-check
      - run: *merge-check
      - run: *permission-run
      - run: python setup.py sdist
      - run: python -m pip install -U --user --force-reinstall twine
      - run: python -m twine check dist/*

  pip-install:
    docker:
      - image: circleci/python:3.7
    steps:
      - checkout
      - run: *skip-check
      - run: *merge-check
<<<<<<< HEAD
      - run:
          name: Update pip
          command: sudo pip install -U pip
      - run:
          name: Install ndcube
          command: sudo pip install --progress-bar off -e .[all,dev]
=======
      - run: *permission-run
      - run: *sudo-apt-install
      - run: pip install -U pip
      - run: pip install --progress-bar off .[all,dev]
      - run: pip install -e .[all,dev]
      - run: python setup.py develop
>>>>>>> e6c9b833

  html-docs:
    docker:
      - image: circleci/python:3.7
    steps:
      - checkout
      - run: *skip-check
      - run: *merge-check
      - run: *permission-run
      - run: *sudo-apt-install
      - run: pip install -U tox
      - run: tox -e build_docs
      - store_artifacts:
          path: docs/_build/html
      - run:
          name: "Built documentation is available at:"
          command: DOCS_URL="${CIRCLE_BUILD_URL}/artifacts/${CIRCLE_NODE_INDEX}/${CIRCLE_WORKING_DIRECTORY/#\~/$HOME}/docs/_build/html/index.html"; echo $DOCS_URL

workflows:
  version: 2

  egg-info:
    jobs:
      - egg-info-36
      - egg-info-37

  twine-check:
    jobs:
      - twine-check

  pip-install:
    jobs:
      - pip-install

  test-documentation:
    jobs:
      - html-docs

notify:
  webhooks:
    - url: https://giles.cadair.com/circleci<|MERGE_RESOLUTION|>--- conflicted
+++ resolved
@@ -79,21 +79,12 @@
       - checkout
       - run: *skip-check
       - run: *merge-check
-<<<<<<< HEAD
-      - run:
-          name: Update pip
-          command: sudo pip install -U pip
-      - run:
-          name: Install ndcube
-          command: sudo pip install --progress-bar off -e .[all,dev]
-=======
       - run: *permission-run
       - run: *sudo-apt-install
       - run: pip install -U pip
       - run: pip install --progress-bar off .[all,dev]
       - run: pip install -e .[all,dev]
       - run: python setup.py develop
->>>>>>> e6c9b833
 
   html-docs:
     docker:
