--- conflicted
+++ resolved
@@ -16,14 +16,12 @@
 from .ndcube_sequence import NDCubeSequence, NDCubeSequenceBase
 from .version import version as __version__
 
-<<<<<<< HEAD
-__all__ = ['NDCube', 'NDCubeSequence', "NDCollection", "NDMeta", "ExtraCoords", "GlobalCoords", "ExtraCoordsABC", "GlobalCoordsABC", "NDCubeBase", "NDCubeSequenceBase", "__version__"]
-=======
 
 __all__ = [
-    'NDCube',
-    'NDCubeSequence',
+    "NDCube",
+    "NDCubeSequence",
     "NDCollection",
+    "NDMeta",
     "ExtraCoords",
     "GlobalCoords",
     "ExtraCoordsABC",
@@ -31,5 +29,4 @@
     "NDCubeBase",
     "NDCubeSequenceBase",
     "__version__",
-]
->>>>>>> 60a0c79e
+]