--- conflicted
+++ resolved
@@ -15,14 +15,8 @@
 
 from ndcube.utils import cube as utils_cube
 
-<<<<<<< HEAD
 __all__ = ['wcs_ivoa_mapping', 'append_sequence_axis_to_wcs',
            'reflect_axis_index',
-=======
-__all__ = ['wcs_ivoa_mapping', 'get_dependent_data_axes',
-           'get_dependent_wcs_axes', 'append_sequence_axis_to_wcs',
-           'convert_between_array_and_pixel_axes',
->>>>>>> 4f3d0d86
            'pixel_axis_to_world_axes', 'world_axis_to_pixel_axes',
            'pixel_axis_to_physical_types', 'physical_type_to_pixel_axes',
            'physical_type_to_world_axis',
