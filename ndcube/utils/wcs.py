--- conflicted
+++ resolved
@@ -368,53 +368,6 @@
     return dependent_wcs_axes
 
 
-<<<<<<< HEAD
-=======
-def axis_correlation_matrix(wcs_object):
-    """
-    Return True/False matrix indicating which WCS axes are dependent on others.
-
-    Parameters
-    ----------
-    wcs_object: `astropy.wcs.WCS` or `ndcube.utils.wcs.WCS`
-        The WCS object describing the axes.
-
-    Returns
-    -------
-    matrix: `numpy.ndarray` of `bool`
-        Square True/False matrix indicating which axes are dependent.
-        For example, whether WCS axis 0 is dependent on WCS axis 1 is given by matrix[0, 1].
-    """
-    n_world = len(wcs_object.wcs.ctype)
-    n_pixel = wcs_object.naxis
-
-    # If there are any distortions present, we assume that there may be
-    # correlations between all axes. Maybe if some distortions only apply
-    # to the image plane we can improve this
-    for distortion_attribute in ('sip', 'det2im1', 'det2im2'):
-        if getattr(wcs_object, distortion_attribute):
-            return np.ones((n_world, n_pixel), dtype=bool)
-
-    # Assuming linear world coordinates along each axis, the correlation
-    # matrix would be given by whether or not the PC matrix is zero
-    matrix = wcs_object.wcs.get_pc() != 0
-
-    # We now need to check specifically for celestial coordinates since
-    # these can assume correlations because of spherical distortions. For
-    # each celestial coordinate we copy over the pixel dependencies from
-    # the other celestial coordinates.
-    celestial = (wcs_object.wcs.axis_types // 1000) % 10 == 2
-    celestial_indices = np.nonzero(celestial)[0]
-    for world1 in celestial_indices:
-        for world2 in celestial_indices:
-            if world1 != world2:
-                matrix[world1] |= matrix[world2]
-                matrix[world2] |= matrix[world1]
-
-    return matrix
-
-
->>>>>>> e6c9b833
 def append_sequence_axis_to_wcs(wcs_object):
     """
     Appends a 1-to-1 dummy axis to a WCS object.
