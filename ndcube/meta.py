--- conflicted
+++ resolved
@@ -82,12 +82,9 @@
         if self.shape is None:
             raise TypeError("Meta instance does not have a shape so new metadata "
                             "cannot be assigned to an axis.")
-<<<<<<< HEAD
         # Verify each entry in axes is an iterable of ints.
-=======
         if isinstance(axis, numbers.Integral):
             axis = (axis,)
->>>>>>> 51617e63
         if not (isinstance(axis, collections.abc.Iterable) and all([isinstance(i, numbers.Integral)
                                                                     for i in axis])):
             raise TypeError("Values in axes must be an integer or iterable of integers giving "
