--- conflicted
+++ resolved
@@ -37,20 +37,6 @@
 
     def _top_to_underlying_pixels(self, top_pixels):
         # Convert user-facing pixel indices to the pixel grid of underlying WCS.
-<<<<<<< HEAD
-        return top_pixels * self._pad_dims(self._factor, top_pixels.ndim)
-
-    def _underlying_to_top_pixels(self, underlying_pixels):
-        # Convert pixel indices of underlying pixel grid to user-facing grid.
-        return underlying_pixels / self._pad_dims(self._factor, underlying_pixels.ndim)
-
-    def _pad_dims(self, factor, ndim):
-        # Pad factor array with trailing degenerate dimensions.
-        # This make scaling with pixel arrays easier.
-        shape = np.ones(ndim, dtype=int)
-        shape[0] = len(factor)
-        return factor.reshape(tuple(shape))
-=======
         factor = self._pad_dims(self._factor, top_pixels.ndim)
         offset = self._pad_dims(self._offset, top_pixels.ndim)
         return top_pixels * factor + offset
@@ -67,7 +53,6 @@
         shape = np.ones(ndim, dtype=int)
         shape[0] = len(arr)
         return arr.reshape(tuple(shape))
->>>>>>> 2cf07580
 
     def pixel_to_world_values(self, *pixel_arrays):
         underlying_pixel_arrays = self._top_to_underlying_pixels(np.asarray(pixel_arrays))
