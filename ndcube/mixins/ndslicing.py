import copy

from astropy.nddata.mixins.ndslicing import NDSlicingMixin
from astropy.wcs.wcsapi import SlicedLowLevelWCS
from astropy.wcs.wcsapi.sliced_low_level_wcs import sanitize_slices

from ndcube import utils

__all__ = ['NDCubeSlicingMixin']


class NDCubeSlicingMixin(NDSlicingMixin):
    # Inherit docstring from parent class
    __doc__ = NDSlicingMixin.__doc__

    def _slice_wcs(self, item):
        """
        Override parent class method so we disable the wcs slicing on
        `astropy.nddata.mixins.NDSlicingMixin`.
        """
        return None

    def __getitem__(self, item):
        """
        Override the parent class method to explicitly catch `None` indices.

        This method calls ``_slice`` and then constructs a new object
        using the kwargs returned by ``_slice``.
        """
        if item is None or (isinstance(item, tuple) and None in item):
            raise IndexError("None indices not supported")

        return super().__getitem__(item)

    def _slice(self, item):
        """Construct a set of keyword arguments to initialise a new (sliced)
        instance of the class. This method is called in
        `astropy.nddata.mixins.NDSlicingMixin.__getitem__`.

<<<<<<< HEAD
        This method extends the `~astropy.nddata.mixins.NDSlicingMixin` method
        to add support for  ``extra_coords`` and overwrites the astropy
        handling of wcs slicing.

        Parameters
        ----------
        item : slice
            The slice passed to ``__getitem__``. Note that the item parameter corresponds
            to numpy ordering, keeping with the convention for NDCube.

        Returns
        -------
        dict :
            Containing all the attributes after slicing - ready to
            use them to create ``self.__class__.__init__(**kwargs)`` in
            ``__getitem__``.
=======
        This method extends the `~astropy.nddata.mixins.NDSlicingMixin`
        method to add support for ``missing_axes`` and ``extra_coords``
        and overwrites the astropy handling of wcs slicing.
>>>>>>> e6c9b833
        """

        item = tuple(sanitize_slices(item, len(self.dimensions)))
        kwargs = super()._slice(item)

        # Store the original dimension of NDCube object before slicing
        prev_dim = len(self.dimensions)

        # Sanitize the input arguments
        wcs = self._slice_wcs(item)

        # Set the kwargs values
        kwargs['wcs'] = wcs
        kwargs['extra_coords'] = self._slice_extra_coords(item, wcs._pixel_keep, prev_dim)
        return kwargs

    def _slice_wcs(self, item):
        """Helper function which returns the sliced WCS object

        Parameters
        ----------
        item : slice
            The slice parameter for slicing WCS object. Note that it accepts the
            slice parameter in numpy order, and passes the slice parameter into
            `SlicedLowLevelWCS` into numpy order, as `SlicedLowLevelWCS` currently
            takes the slice parameter in numpy ordering.

        Returns
        -------
        SlicedLowLevelWCS object
            The sliced WCS object.
        """
        return SlicedLowLevelWCS(self.wcs, item)


    def _slice_extra_coords(self, item, pixel_keep, naxes):

        if self.extra_coords is None:
            new_extra_coords_dict = None
        else:
            old_extra_coords = self.extra_coords
            extra_coords_keys = list(old_extra_coords.keys())
            new_extra_coords = copy.deepcopy(self._extra_coords_wcs_axis)
            for ck in extra_coords_keys:
                axis_ck = old_extra_coords[ck]["axis"]
                if isinstance(item, (slice, int)):
                    if axis_ck == 0:
                        new_extra_coords[ck]["value"] = new_extra_coords[ck]["value"][item]
                if isinstance(item, tuple):
                    try:
                        slice_item_extra_coords = item[axis_ck]
                        new_extra_coords[ck]["value"] = \
                            new_extra_coords[ck]["value"][slice_item_extra_coords]
                    except IndexError:
                        pass
                    except TypeError:
                        pass
            new_extra_coords_dict = utils.cube.convert_extra_coords_dict_to_input_format(
                new_extra_coords, pixel_keep, naxes)
        return new_extra_coords_dict<|MERGE_RESOLUTION|>--- conflicted
+++ resolved
@@ -37,7 +37,6 @@
         instance of the class. This method is called in
         `astropy.nddata.mixins.NDSlicingMixin.__getitem__`.
 
-<<<<<<< HEAD
         This method extends the `~astropy.nddata.mixins.NDSlicingMixin` method
         to add support for  ``extra_coords`` and overwrites the astropy
         handling of wcs slicing.
@@ -54,11 +53,6 @@
             Containing all the attributes after slicing - ready to
             use them to create ``self.__class__.__init__(**kwargs)`` in
             ``__getitem__``.
-=======
-        This method extends the `~astropy.nddata.mixins.NDSlicingMixin`
-        method to add support for ``missing_axes`` and ``extra_coords``
-        and overwrites the astropy handling of wcs slicing.
->>>>>>> e6c9b833
         """
 
         item = tuple(sanitize_slices(item, len(self.dimensions)))
