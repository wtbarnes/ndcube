--- conflicted
+++ resolved
@@ -1,7 +1,4 @@
-<<<<<<< HEAD
 import copy
-=======
->>>>>>> a7f34b97
 import numbers
 import textwrap
 import collections.abc
