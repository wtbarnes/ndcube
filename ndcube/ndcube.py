--- conflicted
+++ resolved
@@ -1421,29 +1421,6 @@
         return self[tuple(item)]
 
 
-<<<<<<< HEAD
-def fill(fill_value, unmask=False, uncertainty_fill_value=None, fill_in_place=False):
-    """
-    Replaces masked data values with input value.
-
-    Returns a new instance or alters values in place.
-
-    Parameters
-    ----------
-    fill_value: `numbers.Number` or scalar `astropy.unit.Quantity`
-        The value to replace masked data with.
-    unmask: `bool`, optional
-        If True, the newly filled masked values are unmasked. If False, they remain masked
-        Default=False
-    uncertainty_fill_value: `numbers.Number` or scalar `astropy.unit.Quantity`, optional
-        The value to replace masked uncertainties with.
-    fill_in_place: `bool`, optional
-        If `True`, the masked values are filled in place.  If `False`, a new instance is returned
-        with masked values filled.  Default=False.
-    """
-    # ...code implementation here.
-
-=======
     def fill_masked(self, fill_value, uncertainty_fill_value=None, unmask=False, fill_in_place=False):
         """
         Replaces masked data values with input value.
@@ -1505,7 +1482,7 @@
         if unmask:
             self.mask = False
         return None
->>>>>>> d40e8879
+
 
 def _create_masked_array_for_rebinning(data, mask, operation_ignores_mask):
     m = None if (mask is None or mask is False or operation_ignores_mask) else mask
