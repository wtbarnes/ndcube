--- conflicted
+++ resolved
@@ -1138,7 +1138,6 @@
     assert isinstance(output.mask, dask_type)
 
 
-<<<<<<< HEAD
 def test_squeeze(ndcube_4d_ln_l_t_lt):
     assert np.array_equal(ndcube_4d_ln_l_t_lt.squeeze().dimensions, ndcube_4d_ln_l_t_lt.dimensions)
     assert np.array_equal(ndcube_4d_ln_l_t_lt[:,:,0,:].dimensions, ndcube_4d_ln_l_t_lt[:,:,0:1,:].squeeze().dimensions)
@@ -1152,9 +1151,9 @@
         same.squeeze([0,1])
     with pytest.raises(ValueError, match="All axes are of length 1, therefore we will not squeeze NDCube to become a scalar. Use `axis=` keyword to specify a subset of axes to squeeze."):
         same[0:1,0:1,0:1,0:1].squeeze()
-=======
+
+
 def test_ndcube_quantity(ndcube_2d_ln_lt_units):
     cube = ndcube_2d_ln_lt_units
     expected = u.Quantity(cube.data, cube.unit)
-    np.testing.assert_array_equal(cube.quantity, expected)
->>>>>>> b5a7c03c
+    np.testing.assert_array_equal(cube.quantity, expected)