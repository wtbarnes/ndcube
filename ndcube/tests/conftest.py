"""
This file contains a set of common fixtures to get a set of different but
predicable NDCube objects.
"""
import astropy.units as u
import numpy as np
import pytest
from astropy.time import Time
from astropy.wcs import WCS

<<<<<<< HEAD
from ndcube import NDCube, NDCubeSequence
=======
from ndcube import ExtraCoords, NDCube
>>>>>>> 228f9c09


@pytest.fixture
def wcs_4d_t_l_lt_ln():
    header = {
        'CTYPE1': 'TIME    ',
        'CUNIT1': 'min',
        'CDELT1': 0.4,
        'CRPIX1': 0,
        'CRVAL1': 0,

        'CTYPE2': 'WAVE    ',
        'CUNIT2': 'Angstrom',
        'CDELT2': 0.2,
        'CRPIX2': 0,
        'CRVAL2': 0,

        'CTYPE3': 'HPLT-TAN',
        'CUNIT3': 'arcsec',
        'CDELT3': 20,
        'CRPIX3': 0,
        'CRVAL3': 0,

        'CTYPE4': 'HPLN-TAN',
        'CUNIT4': 'arcsec',
        'CDELT4': 5,
        'CRPIX4': 5,
        'CRVAL4': 0,

        'DATEREF': "2020-01-01T00:00:00"
    }
    return WCS(header=header)


@pytest.fixture
def wcs_3d_l_lt_ln():
    header = {
        'CTYPE1': 'WAVE    ',
        'CUNIT1': 'Angstrom',
        'CDELT1': 0.2,
        'CRPIX1': 0,
        'CRVAL1': 10,

        'CTYPE2': 'HPLT-TAN',
        'CUNIT2': 'arcsec',
        'CDELT2': 5,
        'CRPIX2': 5,
        'CRVAL2': 0,

        'CTYPE3': 'HPLN-TAN',
        'CUNIT3': 'arcsec',
        'CDELT3': 10,
        'CRPIX3': 0,
        'CRVAL3': 0,
    }

    return WCS(header=header)


@pytest.fixture
def wcs_2d_lt_ln():
    spatial = {
        'CTYPE1': 'HPLT-TAN',
        'CUNIT1': 'arcsec',
        'CDELT1': 2,
        'CRPIX1': 5,
        'CRVAL1': 0,

        'CTYPE2': 'HPLN-TAN',
        'CUNIT2': 'arcsec',
        'CDELT2': 4,
        'CRPIX2': 5,
        'CRVAL2': 0,
    }
    return WCS(header=spatial)


@pytest.fixture
def wcs_1d_l():
    spatial = {
        'CTYPE1': 'WAVE',
        'CUNIT1': 'nm',
        'CDELT1': 0.5,
        'CRPIX1': 2,
        'CRVAL1': 0.5,
    }
    return WCS(header=spatial)


@pytest.fixture
def wcs_3d_ln_lt_t_rotated():
    h_rotated = {
        'CTYPE1': 'HPLN-TAN',
        'CUNIT1': 'arcsec',
        'CDELT1': 0.4,
        'CRPIX1': 0,
        'CRVAL1': 0,
        'NAXIS1': 5,

        'CTYPE2': 'HPLT-TAN',
        'CUNIT2': 'arcsec',
        'CDELT2': 0.5,
        'CRPIX2': 0,
        'CRVAL2': 0,
        'NAXIS2': 5,

        'CTYPE3': 'TIME    ',
        'CUNIT3': 'seconds',
        'CDELT3': 3,
        'CRPIX3': 0,
        'CRVAL3': 0,
        'NAXIS3': 2,

        'DATEREF': "2020-01-01T00:00:00",

        'PC1_1': 0.714963912964,
        'PC1_2': -0.699137151241,
        'PC1_3': 0.0,
        'PC2_1': 0.699137151241,
        'PC2_2': 0.714963912964,
        'PC2_3': 0.0,
        'PC3_1': 0.0,
        'PC3_2': 0.0,
        'PC3_3': 1.0
    }
    return WCS(header=h_rotated)


@pytest.fixture
def simple_extra_coords_3d():
    return ExtraCoords.from_lookup_tables(('time', 'hello', 'bye'),
                                          (0, 1, 2),
                                          (list(range(2)) * u.pix,
                                           list(range(3)) * u.pix,
                                           list(range(4)) * u.pix
                                           )
                                          )


def data_nd(shape):
    nelem = np.product(shape)
    return np.arange(nelem).reshape(shape)


def generate_time_extra_coord(data_cube):
    shape = data_cube.shape[-1]
    lut = Time("2020-02-02T00:00:00", format="isot") + np.linspace(0, shape * 10, num=shape, endpoint=False) * u.s
    return ExtraCoords.from_lookup_tables(["extra_time"], [0], [lut])


@pytest.fixture
def ndcube_4d_ln_lt_l_t(wcs_4d_t_l_lt_ln):
    shape = (5, 8, 10, 12)
    wcs_4d_t_l_lt_ln.array_shape = shape
    data_cube = data_nd(shape)
    return NDCube(data_cube, wcs=wcs_4d_t_l_lt_ln)


@pytest.fixture
def ndcube_4d_uncertainty(wcs_4d_t_l_lt_ln):
    shape = (5, 8, 10, 12)
    data_cube = data_nd(shape)
    uncertainty = np.sqrt(data_cube)
    return NDCube(data_cube, wcs=wcs_4d_t_l_lt_ln, uncertainty=uncertainty)


@pytest.fixture
def ndcube_4d_mask(wcs_4d_t_l_lt_ln):
    shape = (5, 8, 10, 12)
    data_cube = data_nd(shape)
    uncertainty = np.sqrt(data_cube)
    mask = data_cube % 2
    return NDCube(data_cube, wcs=wcs_4d_t_l_lt_ln, uncertainty=uncertainty, mask=mask)


@pytest.fixture
def ndcube_4d_extra_coords(wcs_4d_t_l_lt_ln, simple_extra_coords_3d):
    shape = (5, 8, 10, 12)
    data_cube = data_nd(shape)
    return NDCube(data_cube, wcs=wcs_4d_t_l_lt_ln, extra_coords=simple_extra_coords_3d)


@pytest.fixture
def ndcube_4d_unit_uncertainty(wcs_4d_t_l_lt_ln):
    shape = (5, 8, 10, 12)
    data_cube = data_nd(shape)
    uncertainty = np.sqrt(data_cube)
    return NDCube(data_cube, wcs=wcs_4d_t_l_lt_ln,
                  unit=u.J, uncertainty=uncertainty)


@pytest.fixture
def ndcube_4d(request):
    """
    This is a meta fixture for parametrizing all the 4D ndcubes.
    """
    return request.getfixturevalue("ndcube_4d_" + request.param)


@pytest.fixture
def ndcube_3d_ln_lt_l(wcs_3d_l_lt_ln, simple_extra_coords_3d):
    shape = (2, 3, 4)
    wcs_3d_l_lt_ln.array_shape = shape
    data = data_nd(shape)
    mask = data > 0
    return NDCube(
        data,
        wcs_3d_l_lt_ln,
        mask=mask,
        uncertainty=data,
        extra_coords=simple_extra_coords_3d
    )


@pytest.fixture
def ndcube_3d_rotated(wcs_3d_ln_lt_t_rotated, simple_extra_coords_3d):
    data_rotated = np.array([[[1, 2, 3, 4, 6], [2, 4, 5, 3, 1], [0, -1, 2, 4, 2], [3, 5, 1, 2, 0]],
                             [[2, 4, 5, 1, 3], [1, 5, 2, 2, 4], [2, 3, 4, 0, 5], [0, 1, 2, 3, 4]]])
    mask_rotated = data_rotated >= 0
    return NDCube(
        data_rotated,
        wcs_3d_ln_lt_t_rotated,
        mask=mask_rotated,
        uncertainty=data_rotated,
        extra_coords=simple_extra_coords_3d
    )


@pytest.fixture
def ndcube_2d_ln_lt(wcs_2d_lt_ln):
    shape = (10, 12)
    data_cube = data_nd(shape)
    return NDCube(data_cube, wcs=wcs_2d_lt_ln)


@pytest.fixture
def ndcube_2d(request):
    """
    This is a meta fixture for parametrizing all the 2D ndcubes.
    """
    return request.getfixturevalue("ndcube_2d_" + request.param)


@pytest.fixture
def ndcube_1d_l(wcs_1d_l):
    shape = (10,)
    data_cube = data_nd(shape)
    return NDCube(data_cube, wcs=wcs_1d_l)


@pytest.fixture
def ndcubesequence_4c_ln_lt_l(ndcube_3d_ln_lt_l):
    cube1 = ndcube_3d_ln_lt_l
    cube2 = ndcube_3d_ln_lt_l
    cube3 = ndcube_3d_ln_lt_l
    cube4 = ndcube_3d_ln_lt_l
    cube2.data[:] *= 2
    cube3.data[:] *= 3
    cube4.data[:] *= 4
    return NDCubeSequence([cube1, cube2, cube3, cube4])


@pytest.fixture
def ndcubesequence_4c_ln_lt_l_cax1(ndcube_3d_ln_lt_l):
    cube1 = ndcube_3d_ln_lt_l
    cube2 = ndcube_3d_ln_lt_l
    cube3 = ndcube_3d_ln_lt_l
    cube4 = ndcube_3d_ln_lt_l
    cube2.data[:] *= 2
    cube3.data[:] *= 3
    cube4.data[:] *= 4
    return NDCubeSequence([cube1, cube2, cube3, cube4], common_axis=1)


@pytest.fixture(params=[
    "ndcube_4d_ln_lt_l_t",
    "ndcube_4d_uncertainty",
    "ndcube_4d_mask",
    "ndcube_4d_extra_coords",
    "ndcube_4d_unit_uncertainty",
    "ndcube_3d_ln_lt_l",
    "ndcube_3d_rotated",
    "ndcube_2d_ln_lt",
    "ndcube_1d_l",
])
def all_ndcubes(request):
    """
    All the above ndcube fixtures in order.
    """
    return request.getfixturevalue(request.param)


@pytest.fixture
def ndc(request):
    """
    A fixture for use with indirect to lookup other fixtures.
    """
    return request.getfixturevalue(request.param)<|MERGE_RESOLUTION|>--- conflicted
+++ resolved
@@ -8,11 +8,7 @@
 from astropy.time import Time
 from astropy.wcs import WCS
 
-<<<<<<< HEAD
-from ndcube import NDCube, NDCubeSequence
-=======
-from ndcube import ExtraCoords, NDCube
->>>>>>> 228f9c09
+from ndcube import ExtraCoords, NDCube, NDCubeSequence
 
 
 @pytest.fixture
